--- conflicted
+++ resolved
@@ -165,11 +165,8 @@
             "opensource-observer.oso_playground.int_superchain_potential_bots": "sources.int_superchain_potential_bots",
             "opensource-observer.oso_playground.package_owners_v0": "sources.package_owners_v0",
             "opensource-observer.oso_playground.projects_by_collection_v1": "sources.projects_by_collection_v1",
-<<<<<<< HEAD
             "opensource-observer.oso_playground.projects_v1": "sources.projects_v1",
-=======
             "opensource-observer.oso_playground.sboms_v0": "sources.sboms_v0",
->>>>>>> 4a99832b
             "opensource-observer.oso_playground.timeseries_events_by_artifact_v0": "sources.timeseries_events_by_artifact_v0",
             "opensource-observer.oso_playground.timeseries_events_aux_issues_by_artifact_v0": "sources.timeseries_events_aux_issues_by_artifact_v0",
             "opensource-observer.defillama_tvl.contango": "sources.contango",
