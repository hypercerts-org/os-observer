--- conflicted
+++ resolved
@@ -53,37 +53,14 @@
 
 ---
 
-<<<<<<< HEAD
-### GitHub Forks (Project Level)
-=======
 The following are examples of impact metrics that can be queried from the OSO database. These examples are illustrative and do not represent an exhaustive list of all possible impact metrics. They make use of two "intermediate" tables that aggregate event data into timeseries buckets: `int_events_monthly_to_project` and `int_events_daily_to_project`. These tables are derived from the consolidated `int_events` table.
 
 ### Forks in the Last 6 Months (Project Level)
->>>>>>> 4373407f
 
 The following is an example of a valid impact metric, expressed in SQL:
 
 <Tabs>
   <TabItem value="query" label="Query" default>
-<<<<<<< HEAD
-    ```sql    
-      select
-        events.project_id,
-        events.event_source,
-        time_intervals.time_interval,
-        'fork_count' as metric,
-        SUM(events.amount) as amount
-      from `oso.int_events_daily_to_project` as events
-      cross join `oso.int_time_intervals` as time_intervals
-      where
-        events.bucket_day >= time_intervals.start_date
-        and events.event_type = 'FORKED'
-      group by
-        events.project_id,
-        events.event_source,
-        time_intervals.time_interval
-    ```
-=======
     ```sql
       select
         project_id,
@@ -94,30 +71,12 @@
         event_type = 'FORKED'
         and DATE(bucket_month) >= DATE_SUB(CURRENT_DATE(), INTERVAL 6 MONTH)
       group by project_id
-      ```
->>>>>>> 4373407f
+    ```
   </TabItem>
   <TabItem value="response" label="Response">
     ```json
       [{
         "project_id": "jUda1pi-FdNlaUmgKq51B4h8x4wX3QTN2fZkKq6N0vw\u003d",
-<<<<<<< HEAD
-        "event_source": "GITHUB",
-        "time_interval": "6 MONTHS",
-        "impact_metric": "fork_count",        
-        "amount": "125.0"
-      }, {
-        "project_id": "wdBmT3yweChtV4g4qcc1NN1QtfnmMPAuCVxoPkiAowY\u003d",
-        "event_source": "GITHUB",
-        "time_interval": "6 MONTHS",
-        "impact_metric": "fork_count",        
-        "amount": "57.0"
-      }, {
-        "project_id": "HNv9-2g63oZCrLD2jDAIygVq7vQkn2iV2QGmEfcFsYk\u003d",
-        "event_source": "GITHUB",
-        "time_interval": "6 MONTHS",
-        "impact_metric": "fork_count",        
-=======
         "impact_metric": "'fork_count_6_months",
         "amount": "125.0"
       }, {
@@ -127,16 +86,12 @@
       }, {
         "project_id": "HNv9-2g63oZCrLD2jDAIygVq7vQkn2iV2QGmEfcFsYk\u003d",
         "impact_metric": "'fork_count_6_months",
->>>>>>> 4373407f
         "amount": "13.0"
       }]
     ```
   </TabItem>
 </Tabs>
 
-<<<<<<< HEAD
-### Days from First Commit to First Onchain Transaction [DEPRECATED]
-=======
 ### Gas Fees
 
 Here's an example of an impact metric that calculates the sum of gas fees contributed by a project across all networks:
@@ -174,7 +129,6 @@
 </Tabs>
 
 ### Daily Active Addresses
->>>>>>> 4373407f
 
 Here's a more complex impact metric that uses a CTE to calculate the number of daily active addresses for a project:
 
@@ -191,7 +145,6 @@
           event_type = 'CONTRACT_INVOCATION_SUCCESS_DAILY_COUNT'
           and bucket_day >= '2023-10-01'
       ),
-
       daas as (
         select
           project_id,
@@ -202,7 +155,6 @@
           project_id,
           bucket_day
       ),
-
       total_days as (
         select DATE_DIFF(max_day, min_day, day) + 1 as days
         from (
@@ -245,66 +197,6 @@
   </TabItem>
 </Tabs>
 
-<<<<<<< HEAD
-### Issues Closed to Full-Time Contributors in the Last 90 Days [DEPRECATED]
-
-Finally, here's an example of a metric that utilizes one of the `users` mart models to calculate the ratio of issues closed to full-time contributors to a project in the last 90 days:
-
-<Tabs>
-  <TabItem value="query" label="Query" default>
-    ```sql
-      -- Ratio of issues closed to full-time contributors to a project in the last 90 days
-      WITH full_time_contributors AS (
-        SELECT
-          project_id,
-          SUM(amount) AS full_time_contributors
-        FROM `oso.users_monthly_to_project`
-        WHERE
-          user_segment_type = 'FULL_TIME_DEV'
-          AND DATE(bucket_month) >= DATE_ADD(CURRENT_DATE(), INTERVAL -90 DAY)
-        GROUP BY project_id
-      )
-      , issues_closed AS (
-        SELECT
-          project_id,
-          SUM(amount) AS issues_closed
-        FROM `oso.events_monthly_to_project`
-        WHERE
-          event_type = 'ISSUE_CLOSED'
-          AND DATE(bucket_month) >= DATE_ADD(CURRENT_DATE(), INTERVAL -90 DAY)
-        GROUP BY project_id
-      )
-      SELECT
-        ftc.project_id,
-        ic.issues_closed / ftc.full_time_contributors AS issues_closed_to_full_time_contributors_90_days
-      FROM full_time_contributors ftc
-      LEFT JOIN issues_closed ic ON ftc.project_id = ic.project_id
-    ```
-  </TabItem>
-  <TabItem value="response" label="Response">
-    ```json
-      [{
-        "project_id": "--IMjbfK8bKS7MWr-7g9HHKcKRI6BMVb6FX0oIP2QXc\u003d",
-        "issues_closed_to_full_time_contributors_90_days": "12.6"
-      }, {
-        "project_id": "-A5N7DYgI4bDZZQaF_4SPw_qx6cv1BbfcoxJ7rZxig8\u003d",
-        "issues_closed_to_full_time_contributors_90_days": "0.6"
-      }, {
-        "project_id": "-GaxcdxeEp_4kF03wAjs-aHrRoiGwl0BrK0cYYEU0o0\u003d",
-        "issues_closed_to_full_time_contributors_90_days": null
-      }, {
-        "project_id": "-Ne1fzPhJNWO4DD07pTXuFqfLwl3A_Zyq397l5W73s4\u003d",
-        "issues_closed_to_full_time_contributors_90_days": "3.0"
-      }, {
-        "project_id": "-XW3PLKpOAQWReyRlL30Ho_aYRYzHm3kVAG_5JAEtOQ\u003d",
-        "issues_closed_to_full_time_contributors_90_days": "1.0"
-      }]
-    ```
-  </TabItem>
-</Tabs>
-
-=======
->>>>>>> 4373407f
 ---
 
 To contribute new metrics, please see our guide [here](../../contribute/impact-models).