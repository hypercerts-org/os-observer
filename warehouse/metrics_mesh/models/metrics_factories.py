--- conflicted
+++ resolved
@@ -186,7 +186,24 @@
             ),
             entity_types=["artifact", "project", "collection"],
         ),
-<<<<<<< HEAD
+        "avg_prs_time_to_merge": MetricQueryDef(
+            ref="prs_time_to_merge.sql",
+            rolling=RollingConfig(
+                windows=[90, 180],
+                unit="day",
+                cron="@daily",
+            ),
+            entity_types=["artifact", "project", "collection"],
+        ),
+         "avg_time_to_first_response": MetricQueryDef(
+            ref="prs_time_to_merge.sql",
+            rolling=RollingConfig(
+                windows=[90, 180],
+                unit="day",
+                cron="@daily",
+            ),
+            entity_types=["artifact", "project", "collection"],
+        ),
         "active_addresses": MetricQueryDef(
             ref="active_addresses.sql",
             rolling=RollingConfig(
@@ -200,33 +217,20 @@
             ref="gas_fees.sql",
             rolling=RollingConfig(
                 windows=[30, 90, 180],
-=======
-        "avg_prs_time_to_merge": MetricQueryDef(
-            ref="prs_time_to_merge.sql",
-            rolling=RollingConfig(
-                windows=[90, 180],
->>>>>>> ec26503d
-                unit="day",
-                cron="@daily",
-            ),
-            entity_types=["artifact", "project", "collection"],
-        ),
-<<<<<<< HEAD
+                unit="day",
+                cron="@daily",
+            ),
+            entity_types=["artifact", "project", "collection"],
+        ),        
         "transactions": MetricQueryDef(
             ref="transactions.sql",
             rolling=RollingConfig(
                 windows=[30, 90, 180],
-=======
-        "avg_time_to_first_response": MetricQueryDef(
-            ref="prs_time_to_merge.sql",
-            rolling=RollingConfig(
-                windows=[90, 180],
->>>>>>> ec26503d
-                unit="day",
-                cron="@daily",
-            ),
-            entity_types=["artifact", "project", "collection"],
-        ),
+                unit="day",
+                cron="@daily",
+            ),
+            entity_types=["artifact", "project", "collection"],
+        ),        
     },
     default_dialect="clickhouse",
 )