-- TODO: turn this into a rolling model that includes a sample date (eg, every week)

MODEL (
  name metrics.int_superchain_s7_onchain_builder_eligibility,
  description "Determines if a project is eligible for measurement in the S7 onchain builder round",
  kind INCREMENTAL_BY_TIME_RANGE (
    time_column sample_date,
    batch_size 90,
    batch_concurrency 1,
    lookback 7
  ),
  start '2015-01-01',
  cron '@daily',
  partitioned_by DAY("sample_date"),
  grain (sample_date, project_id)
);

@DEF(lookback_days, 180);
@DEF(single_chain_tx_threshold, 10000);
@DEF(multi_chain_tx_threshold, 1000);
@DEF(gas_fees_threshold, 0.1);
@DEF(user_threshold, 420);
@DEF(active_days_threshold, 60);

with builder_metrics as (
  select
    project_id,
    count(distinct chain) as chain_count,
    count(distinct transaction_hash) as transaction_count,
    sum(gas_fee) as gas_fees,
    count(distinct from_artifact_id) as user_count,
    count(distinct timestamp_trunc(block_timestamp, day)) as active_days
  from metrics.int_superchain_trace_level_events_by_project
  where
<<<<<<< HEAD
    block_timestamp between @start_dt and @end_dt
=======
    block_timestamp between @start_date and @end_date
>>>>>>> 5ee6c0c2
    and date(block_timestamp) >= (current_date() - interval @lookback_days day)
  group by project_id
),

project_eligibility as (
  select
    project_id,
    (
      (case
        when chain_count > 1
          then transaction_count >= @multi_chain_tx_threshold
        else transaction_count >= @single_chain_tx_threshold
      end)
      and gas_fees >= @gas_fees_threshold
      and user_count >= @user_threshold
      and active_days >= @active_days_threshold
    ) as is_eligible
  from builder_metrics
)

select
  builder_metrics.project_id,
  builder_metrics.chain_count,
  builder_metrics.transaction_count,
  builder_metrics.gas_fees,
  builder_metrics.user_count,
  builder_metrics.active_days,
  project_eligibility.is_eligible,
  current_timestamp() as sample_date
from builder_metrics
inner join project_eligibility
  on builder_metrics.project_id = project_eligibility.project_id<|MERGE_RESOLUTION|>--- conflicted
+++ resolved
@@ -32,11 +32,7 @@
     count(distinct timestamp_trunc(block_timestamp, day)) as active_days
   from metrics.int_superchain_trace_level_events_by_project
   where
-<<<<<<< HEAD
-    block_timestamp between @start_dt and @end_dt
-=======
     block_timestamp between @start_date and @end_date
->>>>>>> 5ee6c0c2
     and date(block_timestamp) >= (current_date() - interval @lookback_days day)
   group by project_id
 ),
